--- conflicted
+++ resolved
@@ -321,7 +321,39 @@
     self.assertIn('id', obtained_bp)
     self.assertEqual('b-123', obtained_bp['id'])
 
-<<<<<<< HEAD
+  def test_split_log_expressions_no_expressions(self):
+    self.assertEqual(split_log_expressions('Hi there.'), ('Hi there.', []))
+
+  def test_split_log_expressions_simple(self):
+    self.assertEqual(
+        split_log_expressions('a={a}, b={b}, c={c}'),
+        ('a=$0, b=$1, c=$2', ['a', 'b', 'c']))
+
+  def test_split_log_expressions_escaped_dollar(self):
+    self.assertEqual(
+        split_log_expressions('$ {abc$}$ $0'), ('$$ $0$$ $$0', ['abc$']))
+
+  def test_split_log_expressions_repeated_field(self):
+    self.assertEqual(
+        split_log_expressions('a={a}, b={b}, a={a}, c={c}, b={b}'),
+        ('a=$0, b=$1, a=$0, c=$2, b=$1', ['a', 'b', 'c']))
+
+  def test_split_log_expressions_nested_braces(self):
+    self.assertEqual(
+        split_log_expressions('a={{a} and {b}}, b={a{b{{cde}f}}g}'),
+        ('a=$0, b=$1', ['{a} and {b}', 'a{b{{cde}f}}g']))
+
+  def test_split_log_expressions_trailing_numbers(self):
+    self.assertEqual(split_log_expressions('a={abc}100'), ('a=$0 100', ['abc']))
+
+  def test_split_log_expressions_unbalanced_right(self):
+    with self.assertRaisesRegex(ValueError, 'too many'):
+      split_log_expressions('a={abc}}')
+
+  def test_split_log_expressions_unbalanced_left(self):
+    with self.assertRaisesRegex(ValueError, 'too many'):
+      split_log_expressions('a={{a}')
+
   def test_merge_log_expressions_simple(self):
     self.assertEqual('a={a}, b={b}, c={c}',
                      merge_log_expressions('a=$0, b=$1, c=$2', ['a', 'b', 'c']))
@@ -490,38 +522,4 @@
 
     for testname, logpoint, expected_status in testcases:
       with self.subTest(testname):
-        self.assertEqual(get_logpoint_short_status(logpoint), expected_status)
-=======
-  def test_split_log_expressions_no_expressions(self):
-    self.assertEqual(split_log_expressions('Hi there.'), ('Hi there.', []))
-
-  def test_split_log_expressions_simple(self):
-    self.assertEqual(
-        split_log_expressions('a={a}, b={b}, c={c}'),
-        ('a=$0, b=$1, c=$2', ['a', 'b', 'c']))
-
-  def test_split_log_expressions_escaped_dollar(self):
-    self.assertEqual(
-        split_log_expressions('$ {abc$}$ $0'), ('$$ $0$$ $$0', ['abc$']))
-
-  def test_split_log_expressions_repeated_field(self):
-    self.assertEqual(
-        split_log_expressions('a={a}, b={b}, a={a}, c={c}, b={b}'),
-        ('a=$0, b=$1, a=$0, c=$2, b=$1', ['a', 'b', 'c']))
-
-  def test_split_log_expressions_nested_braces(self):
-    self.assertEqual(
-        split_log_expressions('a={{a} and {b}}, b={a{b{{cde}f}}g}'),
-        ('a=$0, b=$1', ['{a} and {b}', 'a{b{{cde}f}}g']))
-
-  def test_split_log_expressions_trailing_numbers(self):
-    self.assertEqual(split_log_expressions('a={abc}100'), ('a=$0 100', ['abc']))
-
-  def test_split_log_expressions_unbalanced_right(self):
-    with self.assertRaisesRegex(ValueError, 'too many'):
-      split_log_expressions('a={abc}}')
-
-  def test_split_log_expressions_unbalanced_left(self):
-    with self.assertRaisesRegex(ValueError, 'too many'):
-      split_log_expressions('a={{a}')
->>>>>>> eaebb571
+        self.assertEqual(get_logpoint_short_status(logpoint), expected_status)