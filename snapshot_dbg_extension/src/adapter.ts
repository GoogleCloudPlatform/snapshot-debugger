--- conflicted
+++ resolved
@@ -3,12 +3,8 @@
     InitializedEvent, StoppedEvent, BreakpointEvent,
     Thread, StackFrame, Scope, Source, Variable, ThreadEvent
 } from '@vscode/debugadapter';
-<<<<<<< HEAD
 import * as vscode from 'vscode';
-import { CdbgBreakpoint, ServerBreakpoint, Variable as CdbgVariable} from './breakpoint';
-=======
 import { CdbgBreakpoint, Variable as CdbgVariable} from './breakpoint';
->>>>>>> 4b50bf43
 import { StatusMessage } from './statusMessage';
 import { UserPreferences } from './userPreferences';
 import { initializeApp, cert, App, deleteApp } from 'firebase-admin/app';
@@ -53,16 +49,10 @@
     private previousSetBreakpointRequests: Map<string, DebugProtocol.SourceBreakpoint[]> = new Map();
 
     private setVariableType: boolean = false;
-
-<<<<<<< HEAD
     private userPreferences: UserPreferences;
+    private attachTime: number = Date.now();
 
     public constructor(userPreferences: UserPreferences) {
-=======
-    private attachTime: number = Date.now();
-
-    public constructor() {
->>>>>>> 4b50bf43
         super();
         this.userPreferences = userPreferences;
     }
@@ -256,6 +246,20 @@
             const newBPs = [...currBPSet].filter(bp => !prevBPSet.has(bp));
             for (const bp of newBPs) {
                 const cdbgBp = CdbgBreakpoint.fromSourceBreakpoint(args.source, this.stringToSourceBreakpoint(bp));
+                let expressionsString: string|undefined = undefined;
+                if (this.userPreferences.isExpressionsPromptEnabled) {
+                    expressionsString = await vscode.window.showInputBox({
+                        "title": "Expressions",
+                        "prompt": "Separator ***"
+                    });
+                }
+
+                const expressions = expressionsString?.split("**").map(e => e.trim()).filter(e => e.length > 0);
+
+                if (expressions) {
+                    cdbgBp.serverBreakpoint.expressions = expressions;
+                }
+
                 this.saveBreakpointToServer(cdbgBp);
             }
             const delBPs = [...prevBPSet].filter(bp => !currBPSet.has(bp));
@@ -268,21 +272,6 @@
                 }
             }
 
-<<<<<<< HEAD
-                // If not, persist it.  Server breakpoints should have already been loaded.
-                if (!found) {
-                    let expressionsString: string|undefined = undefined;
-                    if (this.userPreferences.isExpressionsPromptEnabled) {
-                        expressionsString = await vscode.window.showInputBox({
-                            "title": "Expressions",
-                            "prompt": "Separator ***"
-                        });
-                    }
-
-                    const expressions = expressionsString?.split("**").map(s => s.trim());
-
-                    this.saveBreakpointToServer(cdbgBreakpoint, breakpoint.condition, expressions);
-=======
             this.previousSetBreakpointRequests.set(path, args.breakpoints ?? []);
 
             this.sendResponse(response);
@@ -303,7 +292,6 @@
                     // bp.localBreakpoint = cdbgBreakpoint.localBreakpoint;
 
                     bpIds.add(bp.id);  // Say that we've seen this breakpoint even if there's more than one match.
->>>>>>> 4b50bf43
                 }
             }
 
@@ -322,28 +310,10 @@
         // TODO: Probably only report active breakpoints.
         extraServerBreakpoints.forEach((id) => { this.reportNewBreakpointToIDE(id); });
 
-<<<<<<< HEAD
-    private saveBreakpointToServer(breakpoint: CdbgBreakpoint, condition: string|undefined, expressions: string[]|undefined): void {
-        const bpId = `b-${Math.floor(Date.now() / 1000)}`;
-        console.log(`creating new breakpoint in firebase: ${bpId}`);
-        const serverBreakpoint = {
-            action: 'CAPTURE',
-            id: bpId,
-            location: {
-                path: stripPwd(breakpoint.localBreakpoint!.source!.path!), // TODO: Handle case where sourceReference is specified (and figure out what that means)
-                line: breakpoint.localBreakpoint!.line!,
-            },
-            // eslint-disable-next-line @typescript-eslint/naming-convention
-            createTimeUnixMsec: { '.sv': 'timestamp' },
-            ...(condition && {condition}),
-            ...(expressions && {expressions})
-        };
-=======
         this.previousSetBreakpointRequests.set(path, args.breakpoints ?? []);
         this.initializedPaths.set(path, true);
 
         this.sendResponse(response);
->>>>>>> 4b50bf43
 
         // TODO: This doesn't seem to be working properly?
         for (const breakpoint of response.body.breakpoints) {
