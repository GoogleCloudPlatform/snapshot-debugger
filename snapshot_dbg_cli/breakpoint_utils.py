# Copyright 2022 Google LLC
#
# Licensed under the Apache License, Version 2.0 (the "License");
# you may not use this file except in compliance with the License.
# You may obtain a copy of the License at
#
#      http://www.apache.org/licenses/LICENSE-2.0
#
# Unless required by applicable law or agreed to in writing, software
# distributed under the License is distributed on an "AS IS" BASIS,
# WITHOUT WARRANTIES OR CONDITIONS OF ANY KIND, either express or implied.
# See the License for the specific language governing permissions and
# limitations under the License.
"""This module provides a variety of utilities related to breakpoint processing.

These utilities are useful in multiple snapshot and logpoint commands.
"""

import datetime
import re

from snapshot_dbg_cli.status_message import StatusMessage

# Regex that can be used to validate a user inputted location which should be in
# the format file:line.
LOCATION_REGEX = '^[^:]+:[1-9][0-9]*$'

# Impose some 'reasonable' max, here we choose 2^31-1, won't cause any overflows
# anywhere and is more than enough for a file's line number.
MAX_LINE_NUMBER = 2147483647

LOCATION_ERROR_MSG = ('Location must be in the format file:line, with the '
                      f'maximum line number being {MAX_LINE_NUMBER}')


# Returns dict containing {'path': string, 'line:' int} on success.
# Returns None on failure (ie invalid input).
def parse_and_validate_location(file_line):
  match = re.search(LOCATION_REGEX, file_line)

  if match is None:
    return None

  parsed_value = file_line.split(':')

  line = int(parsed_value[1])

  if line > MAX_LINE_NUMBER:
    return None

  return {'path': parsed_value[0], 'line': line}


def transform_location_to_file_line(location):
  """Returns a location in the format of 'file:line'.

  Parameters:
    location (dict): Location in dict form with 'path' and 'line' fields.

  Returns:
    location (string): The location in the format 'file:line'
  """
  if 'path' not in location or 'line' not in location:
    return None

  return f"{location['path']}:{location['line']}"


# Returns the id to use when creating a new breakpoint.
# To note, we use the format 'b_<unix epoc seconds>'
#
# To note, this ensures the ID cannot be interpreted as an integer. This is
# specifically done for the following reason:


def convert_unix_msec_to_rfc3339(unix_msec):
  """Converts a Unix timestamp represented in milliseconds since the epoch to an

  RFC3339 string representation.

  Args:
    unix_msec: The Unix timestamp, represented in milliseconds since the epoch.

  Returns:
    An RFC3339 encoded timestamp string in format: "%Y-%m-%dT%H:%M:%S.%fZ".
  """
  try:
    seconds = unix_msec / 1000
    msec = unix_msec % 1000
    timestamp = seconds
    dt = datetime.datetime.fromtimestamp(timestamp, tz=datetime.timezone.utc)
    return dt.strftime(f'%Y-%m-%dT%H:%M:%S.{msec:03}000') + 'Z'
  except (OverflowError, OSError, TypeError, ValueError):
    # By using 0, we'll still get the expected formatted string, and the value
    # will be '1970-01-01...', which visually will be recognizable as beginning
    # of epoch and that the value was not known.
    return convert_unix_msec_to_rfc3339(0)


def set_converted_timestamps(bp):
  conversions = [['createTime', 'createTimeUnixMsec'],
                 ['finalTime', 'finalTimeUnixMsec']]

  for c in conversions:
    if c[0] not in bp and c[1] in bp:
      bp[c[0]] = convert_unix_msec_to_rfc3339(bp[c[1]])

  return bp


# Returns None if there's an issue
def normalize_breakpoint(bp, bpid=None):
  """Validates and normalizes a breakpoint.

  This method ensures all required and expected fields are set. If any required
  field is not set, and cannot be filled in, None will be returned.

  If a breakpoint is returned, the following fields are guaranteed to
  be populated:

    id
    location
      path
      line
    action
    isFinalState
    createTime
    createTimeUnixMsec
    finalTime
    finalTimeUnixMsec
    userEmail

  If the 'action' field is 'CAPTURE', the breakpoint represents a snapshot, and
  if it's 'LOG', the breakpoint represents a logpoint.

  Additionally, if the breakpoint represents a logpoint (action is 'LOG'), the
  following fields will be present:

    logMessageFormat        - Form of 'a: $0, b: $1', used by the agents
    logMessageFormatString  - Form of 'a: {a}, b: {b}', friendly user version
    logLevel

  Returns:
    The normalized breakpoint on success, None on failure.
  """
  if not isinstance(bp, dict):
    return None

  if 'id' not in bp and bpid is not None:
    bp['id'] = bpid

  required_fields = ['id', 'location']
  for f in required_fields:
    if f not in bp:
      return None

  required_location_fields = ['path', 'line']
  for f in required_location_fields:
    if f not in bp['location']:
      return None

  if 'action' not in bp:
    bp['action'] = 'CAPTURE'

  if 'isFinalState' not in bp:
    bp['isFinalState'] = False

  if 'createTimeUnixMsec' not in bp:
    # Assuming everything is working correctly the createTimeUnixMsec value
    # should be present, if not initialize it to 0 so it's set to something,
    # but it's clear the time was not actually known.
    bp['createTimeUnixMsec'] = 0

  if 'finalTimeUnixMsec' not in bp and bp['isFinalState']:
    bp['finalTimeUnixMsec'] = 0

  if 'userEmail' not in bp:
    bp['userEmail'] = 'unknown'

  set_converted_timestamps(bp)

<<<<<<< HEAD
  if bp['action'] == 'LOG':
    if 'logLevel' not in bp:
      bp['logLevel'] = 'INFO'

    if 'logMessageFormat' not in bp:
      bp['logMessageFormat'] = ''

    bp['logMessageFormatString'] = merge_log_expressions(
        bp['logMessageFormat'], bp.get('expressions', []))

  return bp


def merge_log_expressions(log_format, expressions):
  """Replaces each $N substring with the corresponding {expression}.

  This function is intended for reconstructing an input expression string that
  has been split using split_log_expressions.

  Args:
    log_format: A string containing 0 or more $N substrings, where N is any
      valid index into the expressions array. Each such substring will be
      replaced by '{expression}', where "expression" is expressions[N].
    expressions: The expressions to substitute into the format string.
  Returns:
    The combined string.
  """

  def get_expression(m):
    try:
      index = int(m.group(0)[1:])
      return f'{{{expressions[index]}}}'
    except IndexError:
      return m.group(0)

  parts = log_format.split('$$')
  return '$'.join(re.sub(r'\$\d+', get_expression, part) for part in parts)


def get_logpoint_short_status(logpoint):
  if not logpoint['isFinalState']:
    return 'ACTIVE'

  status_message = StatusMessage(logpoint)

  # This would be unexpected, as logpoints expire, which is classified as an
  # error.
  if not status_message.is_error:
    return 'COMPLETED'

  refers_to = status_message.refers_to

  if refers_to is None or len(refers_to) == 0:
    refers_to = 'FAILED'

  if refers_to == 'BREAKPOINT_AGE':
    return 'EXPIRED'

  # The refers_to is expected to always starts with 'BREAKPOINT_', so here we
  # strip it off to shorten the output.
  short_refers_to = refers_to.replace('BREAKPOINT_', '')

  message = status_message.parsed_message

  if message is None or len(message) == 0:
    message = 'Unknown failure reason'

  return f'{short_refers_to}: {message}'
=======
  return bp


def split_log_expressions(format_string):
  """Extracts {expression} substrings into a separate array.

  Each substring of the form {expression} will be extracted into an array, and
  each {expression} substring will be replaced with $N, where N is the index
  of the extraced expression in the array. Any '$' sequence outside an
  expression will be escaped with '$$'.

  For example, given the input:
    'a={a}, b={b}'
   The return value would be:
    ('a=$0, b=$1', ['a', 'b'])

  Args:
    format_string: The string to process.
  Returns:
    string, [string]) - The new format string and the array of expressions.
  Raises:
    Error: If the string has unbalanced braces.
  """
  expressions = []
  log_format = ''
  current_expression = ''
  brace_count = 0
  need_separator = False
  for c in format_string:
    if need_separator and c.isdigit():
      log_format += ' '
    need_separator = False
    if c == '{':
      if brace_count:
        # Nested braces
        current_expression += c
      else:
        # New expression
        current_expression = ''
      brace_count += 1
    elif not brace_count:
      if c == '}':
        # Unbalanced left brace.
        raise ValueError(
            'There are too many "}" characters in the log format string')
      elif c == '$':
        # Escape '$'
        log_format += '$$'
      else:
        # Not in or starting an expression.
        log_format += c
    else:
      # Currently reading an expression.
      if c != '}':
        current_expression += c
        continue
      brace_count -= 1
      if brace_count == 0:
        # Finish processing the expression
        if current_expression in expressions:
          i = expressions.index(current_expression)
        else:
          i = len(expressions)
          expressions.append(current_expression)
        log_format += f'${i}'
        # If the next character is a digit, we need an extra space to prevent
        # the agent from combining the positional argument with the subsequent
        # digits.
        need_separator = True
      else:
        # Closing a nested brace
        current_expression += c

  if brace_count:
    # Unbalanced left brace.
    raise ValueError(
        'There are too many "{" characters in the log format string')

  return log_format, expressions
>>>>>>> eaebb571
<|MERGE_RESOLUTION|>--- conflicted
+++ resolved
@@ -179,7 +179,6 @@
 
   set_converted_timestamps(bp)
 
-<<<<<<< HEAD
   if bp['action'] == 'LOG':
     if 'logLevel' not in bp:
       bp['logLevel'] = 'INFO'
@@ -190,65 +189,6 @@
     bp['logMessageFormatString'] = merge_log_expressions(
         bp['logMessageFormat'], bp.get('expressions', []))
 
-  return bp
-
-
-def merge_log_expressions(log_format, expressions):
-  """Replaces each $N substring with the corresponding {expression}.
-
-  This function is intended for reconstructing an input expression string that
-  has been split using split_log_expressions.
-
-  Args:
-    log_format: A string containing 0 or more $N substrings, where N is any
-      valid index into the expressions array. Each such substring will be
-      replaced by '{expression}', where "expression" is expressions[N].
-    expressions: The expressions to substitute into the format string.
-  Returns:
-    The combined string.
-  """
-
-  def get_expression(m):
-    try:
-      index = int(m.group(0)[1:])
-      return f'{{{expressions[index]}}}'
-    except IndexError:
-      return m.group(0)
-
-  parts = log_format.split('$$')
-  return '$'.join(re.sub(r'\$\d+', get_expression, part) for part in parts)
-
-
-def get_logpoint_short_status(logpoint):
-  if not logpoint['isFinalState']:
-    return 'ACTIVE'
-
-  status_message = StatusMessage(logpoint)
-
-  # This would be unexpected, as logpoints expire, which is classified as an
-  # error.
-  if not status_message.is_error:
-    return 'COMPLETED'
-
-  refers_to = status_message.refers_to
-
-  if refers_to is None or len(refers_to) == 0:
-    refers_to = 'FAILED'
-
-  if refers_to == 'BREAKPOINT_AGE':
-    return 'EXPIRED'
-
-  # The refers_to is expected to always starts with 'BREAKPOINT_', so here we
-  # strip it off to shorten the output.
-  short_refers_to = refers_to.replace('BREAKPOINT_', '')
-
-  message = status_message.parsed_message
-
-  if message is None or len(message) == 0:
-    message = 'Unknown failure reason'
-
-  return f'{short_refers_to}: {message}'
-=======
   return bp
 
 
@@ -328,4 +268,60 @@
         'There are too many "{" characters in the log format string')
 
   return log_format, expressions
->>>>>>> eaebb571
+
+
+def merge_log_expressions(log_format, expressions):
+  """Replaces each $N substring with the corresponding {expression}.
+
+  This function is intended for reconstructing an input expression string that
+  has been split using split_log_expressions.
+
+  Args:
+    log_format: A string containing 0 or more $N substrings, where N is any
+      valid index into the expressions array. Each such substring will be
+      replaced by '{expression}', where "expression" is expressions[N].
+    expressions: The expressions to substitute into the format string.
+  Returns:
+    The combined string.
+  """
+
+  def get_expression(m):
+    try:
+      index = int(m.group(0)[1:])
+      return f'{{{expressions[index]}}}'
+    except IndexError:
+      return m.group(0)
+
+  parts = log_format.split('$$')
+  return '$'.join(re.sub(r'\$\d+', get_expression, part) for part in parts)
+
+
+def get_logpoint_short_status(logpoint):
+  if not logpoint['isFinalState']:
+    return 'ACTIVE'
+
+  status_message = StatusMessage(logpoint)
+
+  # This would be unexpected, as logpoints expire, which is classified as an
+  # error.
+  if not status_message.is_error:
+    return 'COMPLETED'
+
+  refers_to = status_message.refers_to
+
+  if refers_to is None or len(refers_to) == 0:
+    refers_to = 'FAILED'
+
+  if refers_to == 'BREAKPOINT_AGE':
+    return 'EXPIRED'
+
+  # The refers_to is expected to always starts with 'BREAKPOINT_', so here we
+  # strip it off to shorten the output.
+  short_refers_to = refers_to.replace('BREAKPOINT_', '')
+
+  message = status_message.parsed_message
+
+  if message is None or len(message) == 0:
+    message = 'Unknown failure reason'
+
+  return f'{short_refers_to}: {message}'